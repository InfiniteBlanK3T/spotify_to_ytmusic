--- conflicted
+++ resolved
@@ -84,7 +84,6 @@
         self.tab5 = ttk.Frame(self.tabControl)
         self.tab6 = ttk.Frame(self.tabControl)
         self.tab7 = ttk.Frame(self.tabControl)
-<<<<<<< HEAD
         
         self.tabControl.add(self.tab0, text='Login to YT Music')
         self.tabControl.add(self.tab1, text='Spotify backup')
@@ -94,19 +93,7 @@
         self.tabControl.add(self.tab5, text='Copy all playlists')
         self.tabControl.add(self.tab6, text='Copy a specific playlist')
         self.tabControl.add(self.tab7, text='Settings')
-        
-=======
-
-        self.tabControl.add(self.tab0, text="Login to YT Music")
-        self.tabControl.add(self.tab1, text="Spotify backup")
-        self.tabControl.add(self.tab2, text="Reverse playlist")
-        self.tabControl.add(self.tab3, text="Load liked songs")
-        self.tabControl.add(self.tab4, text="List playlists")
-        self.tabControl.add(self.tab5, text="Copy all playlists")
-        self.tabControl.add(self.tab6, text="Copy a specific playlist")
-        self.tabControl.add(self.tab7, text="Settings")
-
->>>>>>> 73c3eed1
+
         # Create a Frame for the logs
         self.log_frame = ttk.Frame(self.paned_window)
         self.paned_window.add(self.log_frame, weight=1)
@@ -126,7 +113,7 @@
         )
 
         # tab1
-<<<<<<< HEAD
+
         create_label(self.tab1, text="First, you need to backup your spotify playlists").pack(anchor=tk.CENTER,
                                                                                               expand=True)
         create_button(self.tab1, text="Backup", command=lambda: self.call_func(spotify_backup.main, self.tab3)).pack(
@@ -148,40 +135,6 @@
         create_label(self.tab3, text="Now, you can load your liked songs.").pack(anchor=tk.CENTER, expand=True)
         create_button(self.tab3, text="Load", command=self.call_load_liked_songs).pack(
             anchor=tk.CENTER, expand=True)
-=======
-        create_label(
-            self.tab1, text="First, you need to backup your spotify playlists"
-        ).pack(anchor=tk.CENTER, expand=True)
-        create_button(
-            self.tab1,
-            text="Backup",
-            command=lambda: self.call_func(spotify_backup.main, self.tab2),
-        ).pack(anchor=tk.CENTER, expand=True)
-
-        # tab2
-        create_label(
-            self.tab2,
-            text="Since this program likes the last added song first, you need to reverse the playlist if "
-            "you want to keep the exact same playlists.\nBut this step is not mandatory, you can skip "
-            "it if you don't mind by clicking here.",
-        ).pack(anchor=tk.CENTER, expand=True)
-        create_button(
-            self.tab2, text="Skip", command=lambda: self.tabControl.select(self.tab3)
-        ).pack(anchor=tk.CENTER, expand=True)
-        create_button(self.tab2, text="Reverse", command=self.call_reverse).pack(
-            anchor=tk.CENTER, expand=True
-        )
-
-        # tab3
-        create_label(self.tab3, text="Now, you can load your liked songs.").pack(
-            anchor=tk.CENTER, expand=True
-        )
-        create_button(
-            self.tab3,
-            text="Load",
-            command=lambda: self.call_func(cli.load_liked, self.tab4),
-        ).pack(anchor=tk.CENTER, expand=True)
->>>>>>> 73c3eed1
 
         # tab4
         create_label(
